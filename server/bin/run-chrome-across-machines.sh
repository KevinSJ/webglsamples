--- conflicted
+++ resolved
@@ -21,7 +21,6 @@
 
 cd $SCRIPTDIR/../..
 node $SCRIPTDIR/../server.js --port $GPORT &
-<<<<<<< HEAD
 doit lg1 0 "$GMSG"
 doit lg2 1 ""
 doit lg3 2 ""
@@ -30,13 +29,3 @@
 doit lg6 -3 ""
 doit lg7 -2 ""
 doit lg8 -1 ""
-=======
-doit lg1 0
-doit lg2 1
-doit lg3 2
-doit lg4 3
-doit lg5 4
-doit lg6 -3
-doit lg7 -2
-doit lg8 -1
->>>>>>> 109eb5ef
