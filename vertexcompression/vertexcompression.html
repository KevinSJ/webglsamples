--- conflicted
+++ resolved
@@ -1,756 +1,788 @@
-<!--
- * Copyright 2009, Google Inc.
- * All rights reserved.
- *
- * Redistribution and use in source and binary forms, with or without
- * modification, are permitted provided that the following conditions are
- * met:
- *
- *     * Redistributions of source code must retain the above copyright
- * notice, this list of conditions and the following disclaimer.
- *     * Redistributions in binary form must reproduce the above
- * copyright notice, this list of conditions and the following disclaimer
- * in the documentation and/or other materials provided with the
- * distribution.
- *     * Neither the name of Google Inc. nor the names of its
- * contributors may be used to endorse or promote products derived from
- * this software without specific prior written permission.
- *
- * THIS SOFTWARE IS PROVIDED BY THE COPYRIGHT HOLDERS AND CONTRIBUTORS
- * "AS IS" AND ANY EXPRESS OR IMPLIED WARRANTIES, INCLUDING, BUT NOT
- * LIMITED TO, THE IMPLIED WARRANTIES OF MERCHANTABILITY AND FITNESS FOR
- * A PARTICULAR PURPOSE ARE DISCLAIMED. IN NO EVENT SHALL THE COPYRIGHT
- * OWNER OR CONTRIBUTORS BE LIABLE FOR ANY DIRECT, INDIRECT, INCIDENTAL,
- * SPECIAL, EXEMPLARY, OR CONSEQUENTIAL DAMAGES (INCLUDING, BUT NOT
- * LIMITED TO, PROCUREMENT OF SUBSTITUTE GOODS OR SERVICES; LOSS OF USE,
- * DATA, OR PROFITS; OR BUSINESS INTERRUPTION) HOWEVER CAUSED AND ON ANY
- * THEORY OF LIABILITY, WHETHER IN CONTRACT, STRICT LIABILITY, OR TORT
- * (INCLUDING NEGLIGENCE OR OTHERWISE) ARISING IN ANY WAY OUT OF THE USE
- * OF THIS SOFTWARE, EVEN IF ADVISED OF THE POSSIBILITY OF SUCH DAMAGE.
--->
-<!DOCTYPE HTML PUBLIC "-//W3C//DTD HTML 4.01 Transitional//EN"
-  "http://www.w3.org/TR/html4/loose.dtd">
-<html>
-<head>
-<meta http-equiv="Content-Type" content="text/html; charset=utf-8">
-<title>WebGL Vertex Compression example</title>
-<style>
-html, body {
-  width: 100%;
-  height: 100%;
-  border: 0px;
-  padding: 0px;
-  margin: 0px;
-  background-color: red;
-}
-CANVAS {
-  background-color: gray;
-}
-.fpsContainer {
-  position: absolute;
-  top: 10px;
-  left: 10px;
-  z-index: 3;
-  color: white;
-  font-family: sans-serif;
-  background-color: rgba(0,0,0,0.5);
-  border-radius: 10px;
-  padding: 10px;
-}
-#viewContainer {
-  width: 100%;
-  height: 100%;
-}
-#labels {
-  z-index: 2;
-  position: absolute;
-  top: 0px,
-  left: 0px;
-  width: 100%;
-  height: 100%;
-}
-#labels TD {
-  width: 33%;
-  vertical-align: bottom;
-  text-align: center;
-}
-#labels DIV {
-  color: white;
-  background-color: rgba(0,0,0,0.5);
-  border-radius: 10px;
-  padding: 5px;
-  margin: 5px;
-}
-</style>
-<script type="text/javascript" src="../tdl/base.js"></script>
-<script type="text/javascript">
-tdl.require('tdl.buffers');
-tdl.require('tdl.fast');
-tdl.require('tdl.fps');
-tdl.require('tdl.io');
-tdl.require('tdl.log');
-tdl.require('tdl.math');
-tdl.require('tdl.models');
-tdl.require('tdl.primitives');
-tdl.require('tdl.programs');
-tdl.require('tdl.textures');
-tdl.require('tdl.webgl');
-window.onload = initialize;
-
-// globals
-var gl;                   // the gl context.
-var canvas;               // the canvas
-var math;                 // the math lib.
-var fast;                 // the fast math lib.
-var g_fpsTimer;           // object to measure frames per second;
-var g_logGLCalls = true;  // whether or not to log webgl calls
-var g_debug = false;      // whether or not to debug.
-var g_drawOnce = false;   // draw just one frame.
-var g_info;
-
-//g_drawOnce = true;
-//g_debug = true;
-
-var g_eyeSpeed          = 0.0;
-var g_eyeHeight         = 0;
-var g_eyeRadius         = 3;
-var g_speed             = 0.2;
-var g_transOff          = [-0.5, -3, -5.5];
-
-function ValidateNoneOfTheArgsAreUndefined(functionName, args) {
-  for (var ii = 0; ii < args.length; ++ii) {
-    if (args[ii] === undefined) {
-      tdl.error("undefined passed to gl." + functionName + "(" +
-                tdl.webgl.glFunctionArgsToString(functionName, args) + ")");
-    }
-  }
-}
-
-function Log(msg) {
-  if (g_logGLCalls) {
-    tdl.log(msg);
-  }
-}
-
-function LogGLCall(functionName, args) {
-  if (g_logGLCalls) {
-    ValidateNoneOfTheArgsAreUndefined(functionName, args)
-    tdl.log("gl." + functionName + "(" +
-                tdl.webgl.glFunctionArgsToString(functionName, args) + ")");
-  }
-}
-
-function createProgramFromTags(vertexTagId, fragmentTagId) {
-  return tdl.programs.loadProgram(
-      document.getElementById(vertexTagId).text,
-      document.getElementById(fragmentTagId).text);
-}
-
-/**
- * Sets up Planet.
- */
-function setupSphere() {
-  var textures = {
-    diffuseSampler: tdl.textures.loadTexture('sometexture.png')};
-  var program = createProgramFromTags(
-      'sphereVertexShader',
-      'sphereFragmentShader');
-  var arrays = tdl.primitives.createSphere(1, 100, 100);
-
-  return new tdl.models.Model(program, arrays, textures);
-}
-
-function setup32BytePerVertexModel(decoder) {
-  var numVertices = decoder.getUint16();
-  var numTriangles = decoder.getUint16();
-
-  tdl.log("--32 byte per--");
-  tdl.log("num verts: ", numVertices);
-  tdl.log("num tris : ", numTriangles);
-
-  var positions = new tdl.primitives.AttribBuffer(3, numVertices , 'Float32Array');
-  var normals = new tdl.primitives.AttribBuffer(3, numVertices , 'Float32Array');
-  var uvs = new tdl.primitives.AttribBuffer(2, numVertices , 'Float32Array');
-  var indices = new tdl.primitives.AttribBuffer(3, numTriangles, 'Uint16Array');
-
-  for (var ii = 0; ii < numVertices; ++ii) {
-    positions.setElement(ii, [decoder.getFloat(), decoder.getFloat(), decoder.getFloat()]);
-  }
-  for (var ii = 0; ii < numVertices; ++ii) {
-    normals.setElement(ii, [decoder.getFloat(), decoder.getFloat(), decoder.getFloat()]);
-    if (ii < 10) {
-      var v = normals.getElement(ii);
-      tdl.log(ii, v[0], v[1], v[2]);
-    }
-  }
-  for (var ii = 0; ii < numVertices; ++ii) {
-    uvs.setElement(ii, [decoder.getFloat(), decoder.getFloat()]);
-  }
-  for (var ii = 0; ii < numTriangles; ++ii) {
-    indices.setElement(ii, [decoder.getUint16(), decoder.getUint16(), decoder.getUint16()]);
-  }
-
-  var textures = {
-    diffuseSampler: tdl.textures.loadTexture('sometexture.png')};
-  var program = createProgramFromTags(
-      'sphereVertexShader',
-      'sphereFragmentShader');
-  var arrays = {
-    position: positions,
-    normal: normals,
-    texCoord: uvs,
-    indices: indices};
-
-  return {
-    model: new tdl.models.Model(program, arrays, textures),
-    positionMin: [0,0,0],
-    positionScale: [1,1,1]
-  };
-}
-
-function setup16BytePerVertexModel(decoder) {
-  var numVertices = decoder.getUint16();
-  var numTriangles = decoder.getUint16();
-  var positionScale = [
-      decoder.getFloat(), decoder.getFloat(), decoder.getFloat()];
-
-  tdl.log("--16 byte per--");
-  tdl.log("num verts: ", numVertices);
-  tdl.log("num tris : ", numTriangles);
-  tdl.log("pos scale: ", positionScale[0], positionScale[1], positionScale[2]);
-
-  var positions = new tdl.primitives.AttribBuffer(3, numVertices , 'Int16Array');
-  var normals = new tdl.primitives.AttribBuffer(3, numVertices , 'Int16Array');
-  var uvs = new tdl.primitives.AttribBuffer(2, numVertices , 'Int16Array');
-  var indices = new tdl.primitives.AttribBuffer(3, numTriangles, 'Uint16Array');
-
-  // We should just pass position scale to the shader.
-  for (var ii = 0; ii < numVertices; ++ii) {
-    positions.setElement(ii, [
-        decoder.getInt16(),
-        decoder.getInt16(),
-        decoder.getInt16()]);
-    if (ii < 10) {
-      var v = positions.getElement(ii);
-      tdl.log("p", ii,
-              positionScale[0] * (v[0] / 0x7fff),
-              positionScale[1] * (v[1] / 0x7fff),
-              positionScale[2] * (v[2] / 0x7fff));
-    }
-  }
-  for (var ii = 0; ii < numVertices; ++ii) {
-    normals.setElement(ii, [decoder.getInt16(), decoder.getInt16(), decoder.getInt16()]);
-    if (ii < 10) {
-      var v = normals.getElement(ii);
-      tdl.log("n", ii, v[0] / 0x7fff, v[1] / 0x7fff, v[2] / 0x7fff);
-    }
-  }
-  for (var ii = 0; ii < numVertices; ++ii) {
-    uvs.setElement(ii, [decoder.getInt16(), decoder.getInt16()]);
-  }
-  for (var ii = 0; ii < numTriangles; ++ii) {
-    indices.setElement(ii, [decoder.getUint16(), decoder.getUint16(), decoder.getUint16()]);
-  }
-
-  var textures = {
-    diffuseSampler: tdl.textures.loadTexture('sometexture.png')};
-  var program = createProgramFromTags(
-      'sphereVertexShader',
-      'sphereFragmentShader');
-  var arrays = {
-    position: positions,
-    normal: normals,
-    texCoord: uvs,
-    indices: indices};
-
-  return {
-    model: new tdl.models.Model(program, arrays, textures),
-    positionMin: [0,0,0],
-    positionScale: positionScale
-  };
-}
-
-function setup9BytePerVertexModel(decoder) {
-  var numVertices = decoder.getUint16();
-  var numTriangles = decoder.getUint16();
-  var positionMin = [
-      decoder.getFloat(), decoder.getFloat(), decoder.getFloat()];
-  var positionScale = [
-      decoder.getFloat(), decoder.getFloat(), decoder.getFloat()];
-
-  tdl.log("--9 byte per--");
-  tdl.log("num verts: ", numVertices);
-  tdl.log("num tris : ", numTriangles);
-
-  tdl.log("pos min: ", positionMin[0], positionMin[1], positionMin[2]);
-  tdl.log("pos scale: ", positionScale[0], positionScale[1], positionScale[2]);
-
-  var positions = new tdl.primitives.AttribBuffer(3, numVertices , 'Float32Array');
-  var normals = new tdl.primitives.AttribBuffer(3, numVertices , 'Int8Array');
-  var uvs = new tdl.primitives.AttribBuffer(2, numVertices , 'Uint8Array');
-  var indices = new tdl.primitives.AttribBuffer(3, numTriangles, 'Uint16Array');
-
-  for (var ii = 0; ii < numVertices; ++ii) {
-    var l = decoder.getUint16();
-    var h = decoder.getUint16();
-    positions.setElement(ii, [
-        (h >> 5) / 0x7FF,
-        (((h & 0x1F) << 5) | ((l >> 11) & 0x1f)) / 0x3FF,
-        (l & 0x7FF) / 0x7FF]);
-    if (ii < 10) {
-      var v = positions.getElement(ii);
-      tdl.log("p", ii,
-              positionMin[0] + positionScale[0] * v[0],
-              positionMin[1] + positionScale[1] * v[1],
-              positionMin[2] + positionScale[2] * v[2]);
-    }
-  }
-  for (var ii = 0; ii < numVertices; ++ii) {
-    normals.setElement(ii, [decoder.getInt8(), decoder.getInt8(), decoder.getInt8()]);
-    if (ii < 10) {
-      var v = normals.getElement(ii);
-      tdl.log("n", ii, v[0] / 0x7f, v[1] / 0x7f, v[2] / 0x7f);
-    }
-  }
-  if (numVertices % 2) {
-    tdl.log("eat one");
-    decoder.getUint8();
-  }
-  for (var ii = 0; ii < numVertices; ++ii) {
-    uvs.setElement(ii, [decoder.getUint8(), decoder.getUint8()]);
-  }
-  for (var ii = 0; ii < numTriangles; ++ii) {
-    indices.setElement(ii, [decoder.getUint16(), decoder.getUint16(), decoder.getUint16()]);
-    if (ii < 10) {
-      var v = indices.getElement(ii);
-      tdl.log("i", ii, v[0], v[1], v[2]);
-    }
-  }
-
-  var textures = {
-    diffuseSampler: tdl.textures.loadTexture('sometexture.png')};
-  var program = createProgramFromTags(
-      'sphereVertexShader',
-      'sphereFragmentShader');
-  var arrays = {
-    position: positions,
-    normal: normals,
-    texCoord: uvs,
-    indices: indices};
-
-  return {
-    model: new tdl.models.Model(program, arrays, textures),
-    positionMin: positionMin,
-    positionScale: positionScale
-  };
-}
-
-function initialize() {
-  math = tdl.math;
-  fast = tdl.fast;
-  canvas = document.getElementById("canvas");
-  g_fpsTimer = new tdl.fps.FPSTimer();
-
-  gl = tdl.webgl.setupWebGL(canvas);
-  if (!gl) {
-    return false;
-  }
-  if (g_debug) {
-    gl = tdl.webgl.makeDebugContext(gl, undefined, LogGLCall);
-  }
-
-  Log("--Setup Sphere---------------------------------------");
-  var sphere = setupSphere();
-<<<<<<< HEAD
-  var models = [sphere, sphere, sphere, sphere, sphere, sphere];
-
-  function utf8Loader(index, url, decoder) {
-    tdl.io.loadTextFile(url, function(buf, exception) {
-        if (exception) {
-          alert(exception);
-        } else {
-          models[0] = decoder(new tdl.io.UTF8Decoder(buf));
-        }
-      });
-  }
-
-  function binLoader(index, url, decoder) {
-    tdl.io.loadArrayBuffer(url, function(buf, exception) {
-        if (exception) {
-          alert(exception);
-        } else {
-          models[index] = decoder(new tdl.io.ArrayBufferDecoder(buf));
-        }
-      });
-  }
-=======
-  var info = {
-    model: sphere,
-    positionMin: [0,0,0],
-    positionScale: [1,1,1],
-  };
-  var models = [info, info, info, info, info, info];
-  g_info = models;
-
-    tdl.io.loadTextFile("bytes16.utf8", function(buf1, exception) {
-        if (exception) {
-          alert(exception);
-        } else {
-          tdl.io.loadArrayBuffer("bytes16.bin", function(buf2, exception) {
-              if (exception) {
-                alert(exception);
-              } else {
-                var d1 = new tdl.io.UTF8Decoder(buf1);
-                var d2 = new tdl.io.ArrayBufferDecoder(buf2);
-                tdl.log(buf1.length);
-                tdl.log(buf2.byteLength / 2);
-                var c = 0;
-                var minBad = 0;
-                var maxBad = 0;
-                for (var ii = 0; ii < buf1.length && c < 500; ++ii) {
-                  var v1 = d1.getUint16();
-                  var v2 = d2.getUint16();
-                  if (v1 != v2) {
-                    var z = ((v2 & 0x7FFF) << 1) | (v2 >> 15);
-                    if (!minBad || z < minBad) {
-                      minBad = z;
-                    }
-                    if (!maxBad || z > maxBad) {
-                      maxBad = z;
-                    }
-//                    ++c;
-//                    tdl.log("" + c + " - " + ii + ": " + v1.toString(16) +
-//                            ", " + v2.toString(16) +
-//                            ", zigged: " +
-//                            (((v2 & 0x7FFF) << 1) | (v2 >> 15)).toString(16));
-                  }
-                }
-                tdl.log("minBad: " + minBad.toString(16));
-                tdl.log("maxBad: " + maxBad.toString(16));
-              }
-            });
-        }
-      });
-
-
-//  if (true) {
-//    tdl.io.loadTextFile("bytes16.utf8", function(buf, exception) {
-//        if (exception) {
-//          alert(exception);
-//        } else {
-//          models[0] = setup16BytePerVertexModel(
-//              new tdl.io.UTF8Decoder(buf));
-//        }
-//      });
-//  }
-//  if (true) {
-//    tdl.io.loadArrayBuffer("bytes16.bin", function(buf, exception) {
-//        if (exception) {
-//          alert(exception);
-//        } else {
-//          models[3] = setup16BytePerVertexModel(
-//              new tdl.io.ArrayBufferDecoder(buf));
-//        }
-//      });
-//  }
-////  if (true) {
-////    tdl.io.loadTextFile("bytes9.utf8", function(str, exception) {
-////        if (exception) {
-////          alert(exception);
-////        } else {
-////          models[1] = setup9BytePerVertexModel(
-////              new tdl.io.UTF8Decoder(str));
-////        }
-////      });
-////  }
-//  if (true) {
-//    tdl.io.loadArrayBuffer("bytes9.bin", function(buf, exception) {
-//        if (exception) {
-//          alert(exception);
-//        } else {
-//          models[4] = setup9BytePerVertexModel(
-//              new tdl.io.ArrayBufferDecoder(buf));
-//        }
-//      });
-//  }
-//  if (true) {
-//    tdl.io.loadTextFile("bytes32.utf8", function(str, exception) {
-//        if (exception) {
-//          alert(exception);
-//        } else {
-//          models[2] = setup32BytePerVertexModel(
-//              new tdl.io.UTF8Decoder(str));
-//        }
-//      });
-//  }
-//  if (true) {
-//    tdl.io.loadArrayBuffer("bytes32.bin", function(str, exception) {
-//        if (exception) {
-//          alert(exception);
-//        } else {
-//          models[5] = setup32BytePerVertexModel(
-//              new tdl.io.ArrayBufferDecoder(str));
-//        }
-//      });
-//  }
->>>>>>> 6125f844
-
-  var loaders = [
-    { url: "bytes16.utf8",
-      loader: utf8Loader,
-      decoder: setup16BytePerVertexModel
-    },
-    { url: "bytes9.utf8",
-      loader: utf8Loader,
-      decoder: setup9BytePerVertexModel
-    },
-    { url: "bytes32.utf8",
-      loader: utf8Loader,
-      decoder: setup32BytePerVertexModel
-    },
-    { url: "bytes16.bin",
-      loader: binLoader,
-      decoder: setup16BytePerVertexModel
-    },
-    { url: "bytes9.bin",
-      loader: binLoader,
-      decoder: setup9BytePerVertexModel
-    },
-    { url: "bytes32.bin",
-      loader: binLoader,
-      decoder: setup32BytePerVertexModel
-    }
-  ];
-
-  for (var ll = 0; ll < loaders.length; ++ll) {
-    var loader = loaders[ll];
-    loader.loader(ll, loader.url, loader.decoder);
-  }
-
-  var then = 0.0;
-  var clock = 0.0;
-  var fpsElem = document.getElementById("fps");
-
-  // pre-allocate a bunch of arrays
-  var projection = new Float32Array(16);
-  var view = new Float32Array(16);
-  var world = new Float32Array(16);
-  var worldInverse = new Float32Array(16);
-  var worldInverseTranspose = new Float32Array(16);
-  var viewProjection = new Float32Array(16);
-  var worldViewProjection = new Float32Array(16);
-  var viewInverse = new Float32Array(16);
-  var viewProjectionInverse = new Float32Array(16);
-  var eyePosition = new Float32Array(3);
-  var target = new Float32Array(3);
-  var up = new Float32Array([0,1,0]);
-  var lightWorldPos = new Float32Array(3);
-  var v3t0 = new Float32Array(3);
-  var v3t1 = new Float32Array(3);
-  var v3t2 = new Float32Array(3);
-  var v3t3 = new Float32Array(3);
-  var m4t0 = new Float32Array(16);
-  var m4t1 = new Float32Array(16);
-  var m4t2 = new Float32Array(16);
-  var m4t3 = new Float32Array(16);
-  var zero4 = new Float32Array(4);
-  var one4 = new Float32Array([1,1,1,1]);
-
-  // Model uniforms.
-  var modelConst = {
-    viewInverse: viewInverse,
-    lightWorldPos: lightWorldPos,
-    specular: one4,
-    shininess: 50,
-    specularFactor: 0.2};
-  var modelPer = {
-    lightColor: new Float32Array([0.8, 0.9, 1, 1]),
-    world: world,
-    worldViewProjection: worldViewProjection,
-    worldInverse: worldInverse,
-    worldInverseTranspose: worldInverseTranspose};
-
-  var frameCount = 0;
-  var intervalId = setInterval(render, 1000.0 / 70.0);
-  function render() {
-    ++frameCount;
-    if (g_drawOnce) {
-      clearInterval(intervalId);
-    }
-    var now = (new Date()).getTime() * 0.001;
-    var elapsedTime;
-    if(then == 0.0) {
-      elapsedTime = 0.0;
-    } else {
-      elapsedTime = now - then;
-    }
-    then = now;
-
-    g_fpsTimer.update(elapsedTime);
-    fpsElem.innerHTML = g_fpsTimer.averageFPS;
-
-    clock += elapsedTime;
-    eyePosition[0] = Math.sin(clock * g_eyeSpeed) * g_eyeRadius;
-    eyePosition[1] = g_eyeHeight;
-    eyePosition[2] = Math.cos(clock * g_eyeSpeed) * g_eyeRadius;
-
-    var pWidth = canvas.clientWidth / 3;
-    var pHeight = canvas.clientHeight / 2;
-    fast.matrix4.perspective(
-        projection,
-        math.degToRad(60),
-        pWidth / pHeight,
-        1,
-        5000);
-    fast.matrix4.lookAt(
-        view,
-        eyePosition,
-        target,
-        up);
-    fast.matrix4.mul(viewProjection, view, projection);
-    fast.matrix4.inverse(viewInverse, view);
-    fast.matrix4.inverse(viewProjectionInverse, viewProjection);
-
-    fast.matrix4.getAxis(v3t0, viewInverse, 0); // x
-    fast.matrix4.getAxis(v3t1, viewInverse, 1); // y;
-    fast.matrix4.getAxis(v3t2, viewInverse, 2); // z;
-    fast.mulScalarVector(v3t0, 10, v3t0);
-    fast.mulScalarVector(v3t1, 10, v3t1);
-    fast.mulScalarVector(v3t2, 10, v3t2);
-    fast.addVector(lightWorldPos, eyePosition, v3t0);
-    fast.addVector(lightWorldPos, lightWorldPos, v3t1);
-    fast.addVector(lightWorldPos, lightWorldPos, v3t2);
-
-    gl.enable(gl.CULL_FACE);
-    gl.enable(gl.DEPTH_TEST);
-    gl.enable(gl.SCISSOR_TEST);
-
-    for (var ii = 0; ii < 6; ++ii) {
-      var vx = ii % 3;
-      var vy = Math.floor(ii / 3);
-      var vWidth = Math.floor(canvas.width / 3);
-      var vHeight = Math.floor(canvas.height / 2);
-      gl.viewport(vWidth * vx, vHeight * vy, vWidth, vHeight);
-      gl.scissor(vWidth * vx, vHeight * vy, vWidth - 1, vHeight - 1);
-      gl.colorMask(true, true, true, true);
-      gl.depthMask(true);
-      gl.clearColor(0,0,1,1);
-      gl.clearDepth(1);
-      gl.clear(gl.COLOR_BUFFER_BIT | gl.DEPTH_BUFFER_BIT | gl.STENCIL_BUFFER_BIT);
-
-  //      view: view,
-  //      projection: projection,
-  //      viewProjection: viewProjection,
-
-      Log("--Draw model---------------------------------------");
-      var lightColor = modelPer.lightColor;
-      var info = models[ii];
-      var model = info.model;
-      if (!model) {
-        continue;
-      }
-      modelConst.positionMin = info.positionMin;
-      modelConst.positionScale = info.positionScale;
-      model.drawPrep(modelConst);
-      fast.matrix4.rotationY(m4t0, clock * g_speed);
-      fast.matrix4.translation(m4t1, g_transOff);
-      fast.matrix4.mul(world, m4t1, m4t0);
-      fast.matrix4.mul(worldViewProjection, world, viewProjection);
-      fast.matrix4.inverse(worldInverse, world);
-      fast.matrix4.transpose(worldInverseTranspose, worldInverse);
-      model.draw(modelPer);
-    }
-
-    // Set the alpha to 255.
-    gl.disable(gl.SCISSOR_TEST);
-    gl.colorMask(false, false, false, true);
-    gl.clearColor(0,0,0,1);
-    gl.clear(gl.COLOR_BUFFER_BIT);
-
-    // turn off logging after 1 frame.
-    g_logGLCalls = false;
-  }
-  return true;
-}
-</script>
-</head>
-<body>
-<div class="fpsContainer">
-  <div class="fps">fps: <span id="fps"></div>
-</div>
-<div id="viewContainer">
-<table id="labels">
-<tr><td><div>16 bytes bin</div></td><td><div>9 bytes bin</div></td><td><div>32 bytes bin</div></td></tr>
-<tr><td><div>16 bytes utf8</div></td><td><div>9 bytes utf8</div></td><td><div>32 bytes utf8</div></td></tr>
-</table>
-<canvas id="canvas" width="1024" height="1024" style="width: 100%; height: 100%;"></canvas>
-</div>
-</body>
-<script id="sphereVertexShader" type="text/something-not-javascript">
-uniform mat4 worldViewProjection;
-uniform vec3 lightWorldPos;
-uniform mat4 world;
-uniform mat4 viewInverse;
-uniform mat4 worldInverseTranspose;
-uniform vec3 positionMin;
-uniform vec3 positionScale;
-attribute vec4 position;
-attribute vec3 normal;
-attribute vec2 texCoord;
-varying vec4 v_position;
-varying vec2 v_texCoord;
-varying vec3 v_normal;
-varying vec3 v_surfaceToLight;
-varying vec3 v_surfaceToView;
-void main() {
-  v_texCoord = texCoord;
-  vec4 pos = vec4(positionMin, 1) + position * vec4(positionScale, 1);
-  v_position = (worldViewProjection * pos);
-  v_normal = (worldInverseTranspose * vec4(normal, 0)).xyz;
-  v_surfaceToLight = lightWorldPos - (world * pos).xyz;
-  v_surfaceToView = (viewInverse[3] - (world * pos)).xyz;
-  gl_Position = v_position;
-}
-
-</script>
-<script id="sphereFragmentShader" type="text/something-not-javascript">
-#ifdef GL_ES
-precision highp float;
-#endif
-uniform vec4 lightColor;
-varying vec4 v_position;
-varying vec2 v_texCoord;
-varying vec3 v_normal;
-varying vec3 v_surfaceToLight;
-varying vec3 v_surfaceToView;
-
-uniform sampler2D diffuseSampler;
-uniform vec4 specular;
-uniform sampler2D bumpSampler;
-uniform float shininess;
-uniform float specularFactor;
-
-vec4 lit(float l ,float h, float m) {
-  return vec4(1.0,
-              max(l, 0.0),
-              (l > 0.0) ? pow(max(0.0, h), m) : 0.0,
-              1.0);
-}
-void main() {
-  vec4 diffuse = texture2D(diffuseSampler, v_texCoord);
-  vec3 normal = normalize(v_normal);
-  vec3 surfaceToLight = normalize(v_surfaceToLight);
-  vec3 surfaceToView = normalize(v_surfaceToView);
-  vec3 halfVector = normalize(surfaceToLight + surfaceToView);
-  vec4 litR = lit(dot(normal, surfaceToLight),
-                    dot(normal, halfVector), shininess);
-  gl_FragColor = vec4((
-  lightColor * (diffuse * litR.y
-                        + specular * litR.z * specularFactor)).rgb,
-      diffuse.a);
-}
-</script>
-</html>
-
-
-
+<!--
+ * Copyright 2009, Google Inc.
+ * All rights reserved.
+ *
+ * Redistribution and use in source and binary forms, with or without
+ * modification, are permitted provided that the following conditions are
+ * met:
+ *
+ *     * Redistributions of source code must retain the above copyright
+ * notice, this list of conditions and the following disclaimer.
+ *     * Redistributions in binary form must reproduce the above
+ * copyright notice, this list of conditions and the following disclaimer
+ * in the documentation and/or other materials provided with the
+ * distribution.
+ *     * Neither the name of Google Inc. nor the names of its
+ * contributors may be used to endorse or promote products derived from
+ * this software without specific prior written permission.
+ *
+ * THIS SOFTWARE IS PROVIDED BY THE COPYRIGHT HOLDERS AND CONTRIBUTORS
+ * "AS IS" AND ANY EXPRESS OR IMPLIED WARRANTIES, INCLUDING, BUT NOT
+ * LIMITED TO, THE IMPLIED WARRANTIES OF MERCHANTABILITY AND FITNESS FOR
+ * A PARTICULAR PURPOSE ARE DISCLAIMED. IN NO EVENT SHALL THE COPYRIGHT
+ * OWNER OR CONTRIBUTORS BE LIABLE FOR ANY DIRECT, INDIRECT, INCIDENTAL,
+ * SPECIAL, EXEMPLARY, OR CONSEQUENTIAL DAMAGES (INCLUDING, BUT NOT
+ * LIMITED TO, PROCUREMENT OF SUBSTITUTE GOODS OR SERVICES; LOSS OF USE,
+ * DATA, OR PROFITS; OR BUSINESS INTERRUPTION) HOWEVER CAUSED AND ON ANY
+ * THEORY OF LIABILITY, WHETHER IN CONTRACT, STRICT LIABILITY, OR TORT
+ * (INCLUDING NEGLIGENCE OR OTHERWISE) ARISING IN ANY WAY OUT OF THE USE
+ * OF THIS SOFTWARE, EVEN IF ADVISED OF THE POSSIBILITY OF SUCH DAMAGE.
+-->
+<!DOCTYPE HTML PUBLIC "-//W3C//DTD HTML 4.01 Transitional//EN"
+  "http://www.w3.org/TR/html4/loose.dtd">
+<html>
+<head>
+<meta http-equiv="Content-Type" content="text/html; charset=utf-8">
+<title>WebGL Vertex Compression example</title>
+<style>
+html, body {
+  width: 100%;
+  height: 100%;
+  border: 0px;
+  padding: 0px;
+  margin: 0px;
+  background-color: red;
+}
+CANVAS {
+  background-color: gray;
+}
+.fpsContainer {
+  position: absolute;
+  top: 10px;
+  left: 10px;
+  z-index: 3;
+  color: white;
+  font-family: sans-serif;
+  background-color: rgba(0,0,0,0.5);
+  border-radius: 10px;
+  padding: 10px;
+}
+#viewContainer {
+  width: 100%;
+  height: 100%;
+}
+#labels {
+  z-index: 2;
+  position: absolute;
+  top: 0px,
+  left: 0px;
+  width: 100%;
+  height: 100%;
+}
+#labels TD {
+  width: 33%;
+  vertical-align: bottom;
+  text-align: center;
+}
+#labels DIV {
+  color: white;
+  background-color: rgba(0,0,0,0.5);
+  border-radius: 10px;
+  padding: 5px;
+  margin: 5px;
+}
+</style>
+<script type="text/javascript" src="../tdl/base.js"></script>
+<script type="text/javascript">
+tdl.require('tdl.buffers');
+tdl.require('tdl.fast');
+tdl.require('tdl.fps');
+tdl.require('tdl.io');
+tdl.require('tdl.log');
+tdl.require('tdl.math');
+tdl.require('tdl.models');
+tdl.require('tdl.primitives');
+tdl.require('tdl.programs');
+tdl.require('tdl.textures');
+tdl.require('tdl.webgl');
+window.onload = initialize;
+
+// globals
+var gl;                   // the gl context.
+var canvas;               // the canvas
+var math;                 // the math lib.
+var fast;                 // the fast math lib.
+var g_fpsTimer;           // object to measure frames per second;
+var g_logGLCalls = true;  // whether or not to log webgl calls
+var g_debug = false;      // whether or not to debug.
+var g_drawOnce = false;   // draw just one frame.
+var g_info;
+
+//g_drawOnce = true;
+//g_debug = true;
+
+var g_eyeSpeed          = 0.0;
+var g_eyeHeight         = 0;
+var g_eyeRadius         = 3;
+var g_speed             = 0.2;
+var g_transOff          = [-0.5, -3, -5.5];
+
+Decoder = function() {
+  var buf = new ArrayBuffer(4);
+  this.float_ = new Float32Array(buf);
+  this.uint16_ = new Uint16Array(buf);
+  this.uint32_ = new Uint32Array(buf);
+  this.half_ = false;
+  this.highByte_ = 0;
+};
+
+Decoder.prototype.getInt16 = function() {
+  var v = this.getUint16();
+  if (v > 0x7fff) {
+    v = v - 0x10000;
+  }
+  return v;
+};
+
+Decoder.prototype.getInt8 = function() {
+  var v = this.getUint8();
+  if (v > 0x7f) {
+    v = v - 0x100;
+  }
+  return v;
+};
+
+Decoder.prototype.getInt16Float = function() {
+  var v = this.getInt16();
+  return v / 0x7FFF;
+};
+
+Decoder.prototype.getUint16Float = function() {
+  var v = this.getUint16();
+  return v / 0xFFFF;
+};
+
+Decoder.prototype.getUint32 = function() {
+  // TODO(gman): fix. Currently Uint32 must be on 2 byte boundry.
+  this.uint16_[0] = this.getUint16();
+  this.uint16_[1] = this.getUint16();
+  return this.uint32_[0];
+};
+
+Decoder.prototype.getFloat = function() {
+  // TODO(gman): fix. Currently float must be on 2 byte boundry.
+  var l = this.getUint16();
+  var h = this.getUint16();
+  this.uint16_[0] = l;
+  this.uint16_[1] = h;
+  return this.float_[0];
+};
+
+Decoder.prototype.getUint8 = function() {
+  if (!this.half_) {
+    var v = this.getUint16();
+    this.highByte_ = v >> 8;
+    this.half_ = true;
+    return v & 0xFF;
+  } else {
+    this.half_ = false;
+    return this.highByte_;
+  }
+}
+
+UTF8Decoder = function(str) {
+  Decoder.call(this);
+  this.str_ = str;
+  this.ndx_ = 0;
+  this.prev_ = 0;
+};
+
+tdl.base.inherit(UTF8Decoder, Decoder);
+
+UTF8Decoder.prototype.getUint16 = function() {
+  if (this.half_) {
+    throw("can only get 16 bit values from 2 byte boundries");
+  }
+  var word = this.str_.charCodeAt(this.ndx_++);
+  word = ((word >> 1) | ((word & 0x1) << 15));
+  var next = (this.prev_ + word) & 0xFFFF;
+  this.prev_ = next;
+  return next;
+};
+
+ArrayBufferDecoder = function(buf) {
+  Decoder.call(this);
+  this.buf_ = new Uint16Array(buf);
+  this.ndx_ = 0;
+  this.prev_ = 0;
+};
+
+tdl.base.inherit(ArrayBufferDecoder, Decoder);
+
+ArrayBufferDecoder.prototype.getUint16 = function() {
+  if (this.half_) {
+    throw("can only get 16 bit values from 2 byte boundries");
+  }
+  this.prev_ = (this.buf_[this.ndx_++] + this.prev_) & 0xFFFF;
+  return this.prev_;
+}
+
+function ValidateNoneOfTheArgsAreUndefined(functionName, args) {
+  for (var ii = 0; ii < args.length; ++ii) {
+    if (args[ii] === undefined) {
+      tdl.error("undefined passed to gl." + functionName + "(" +
+                tdl.webgl.glFunctionArgsToString(functionName, args) + ")");
+    }
+  }
+}
+
+function Log(msg) {
+  if (g_logGLCalls) {
+    tdl.log(msg);
+  }
+}
+
+function LogGLCall(functionName, args) {
+  if (g_logGLCalls) {
+    ValidateNoneOfTheArgsAreUndefined(functionName, args)
+    tdl.log("gl." + functionName + "(" +
+                tdl.webgl.glFunctionArgsToString(functionName, args) + ")");
+  }
+}
+
+function createProgramFromTags(vertexTagId, fragmentTagId) {
+  return tdl.programs.loadProgram(
+      document.getElementById(vertexTagId).text,
+      document.getElementById(fragmentTagId).text);
+}
+
+/**
+ * Sets up Planet.
+ */
+function setupSphere() {
+  var textures = {
+    diffuseSampler: tdl.textures.loadTexture('sometexture.png')};
+  var program = createProgramFromTags(
+      'sphereVertexShader',
+      'sphereFragmentShader');
+  var arrays = tdl.primitives.createSphere(1, 100, 100);
+
+  return new tdl.models.Model(program, arrays, textures);
+}
+
+function setup32BytePerVertexModel(decoder) {
+  var numVertices = decoder.getUint16();
+  var numTriangles = decoder.getUint16();
+
+  tdl.log("--32 byte per--");
+  tdl.log("num verts: ", numVertices);
+  tdl.log("num tris : ", numTriangles);
+
+  var positions = new tdl.primitives.AttribBuffer(3, numVertices , 'Float32Array');
+  var normals = new tdl.primitives.AttribBuffer(3, numVertices , 'Float32Array');
+  var uvs = new tdl.primitives.AttribBuffer(2, numVertices , 'Float32Array');
+  var indices = new tdl.primitives.AttribBuffer(3, numTriangles, 'Uint16Array');
+
+  for (var ii = 0; ii < numVertices; ++ii) {
+    positions.setElement(ii, [decoder.getFloat(), decoder.getFloat(), decoder.getFloat()]);
+  }
+  for (var ii = 0; ii < numVertices; ++ii) {
+    normals.setElement(ii, [decoder.getFloat(), decoder.getFloat(), decoder.getFloat()]);
+    if (ii < 10) {
+      var v = normals.getElement(ii);
+      tdl.log(ii, v[0], v[1], v[2]);
+    }
+  }
+  for (var ii = 0; ii < numVertices; ++ii) {
+    uvs.setElement(ii, [decoder.getFloat(), decoder.getFloat()]);
+  }
+  for (var ii = 0; ii < numTriangles; ++ii) {
+    indices.setElement(ii, [decoder.getUint16(), decoder.getUint16(), decoder.getUint16()]);
+  }
+
+  var textures = {
+    diffuseSampler: tdl.textures.loadTexture('sometexture.png')};
+  var program = createProgramFromTags(
+      'sphereVertexShader',
+      'sphereFragmentShader');
+  var arrays = {
+    position: positions,
+    normal: normals,
+    texCoord: uvs,
+    indices: indices};
+
+  return {
+    model: new tdl.models.Model(program, arrays, textures),
+    positionMin: [0,0,0],
+    positionScale: [1,1,1]
+  };
+}
+
+function setup16BytePerVertexModel(decoder) {
+  var numVertices = decoder.getUint16();
+  var numTriangles = decoder.getUint16();
+  var positionScale = [
+      decoder.getFloat(), decoder.getFloat(), decoder.getFloat()];
+
+  tdl.log("--16 byte per--");
+  tdl.log("num verts: ", numVertices);
+  tdl.log("num tris : ", numTriangles);
+  tdl.log("pos scale: ", positionScale[0], positionScale[1], positionScale[2]);
+
+  var positions = new tdl.primitives.AttribBuffer(3, numVertices , 'Int16Array');
+  var normals = new tdl.primitives.AttribBuffer(3, numVertices , 'Int16Array');
+  var uvs = new tdl.primitives.AttribBuffer(2, numVertices , 'Int16Array');
+  var indices = new tdl.primitives.AttribBuffer(3, numTriangles, 'Uint16Array');
+
+  // We should just pass position scale to the shader.
+  for (var ii = 0; ii < numVertices; ++ii) {
+    positions.setElement(ii, [
+        decoder.getInt16() * 2,
+        decoder.getInt16() * 2,
+        decoder.getInt16() * 2]);
+    if (ii < 10) {
+      var v = positions.getElement(ii);
+      tdl.log("p", ii,
+              positionScale[0] * (v[0] / 0x7FFF),
+              positionScale[1] * (v[1] / 0x7FFF),
+              positionScale[2] * (v[2] / 0x7FFF));
+    }
+  }
+  for (var ii = 0; ii < numVertices; ++ii) {
+    normals.setElement(ii, [
+        decoder.getInt16() * 64,
+        decoder.getInt16() * 64,
+        decoder.getInt16() * 64]);
+    if (ii < 10) {
+      var v = normals.getElement(ii);
+      tdl.log("n", ii, v[0] / 0x7FFF, v[1] / 0x7FFF, v[2] / 0x7FFF);
+    }
+  }
+  for (var ii = 0; ii < numVertices; ++ii) {
+    uvs.setElement(ii, [
+        decoder.getInt16() * 64,
+        decoder.getInt16() * 64]);
+  }
+  for (var ii = 0; ii < numTriangles; ++ii) {
+    indices.setElement(ii, [decoder.getUint16(), decoder.getUint16(), decoder.getUint16()]);
+  }
+
+  var textures = {
+    diffuseSampler: tdl.textures.loadTexture('sometexture.png')};
+  var program = createProgramFromTags(
+      'sphereVertexShader',
+      'sphereFragmentShader');
+  var arrays = {
+    position: positions,
+    normal: normals,
+    texCoord: uvs,
+    indices: indices};
+
+  return {
+    model: new tdl.models.Model(program, arrays, textures),
+    positionMin: [0,0,0],
+    positionScale: positionScale
+  };
+}
+
+function setup9BytePerVertexModel(decoder) {
+  var numVertices = decoder.getUint16();
+  var numTriangles = decoder.getUint16();
+  var positionMin = [
+      decoder.getFloat(), decoder.getFloat(), decoder.getFloat()];
+  var positionScale = [
+      decoder.getFloat(), decoder.getFloat(), decoder.getFloat()];
+
+  tdl.log("--9 byte per--");
+  tdl.log("num verts: ", numVertices);
+  tdl.log("num tris : ", numTriangles);
+
+  tdl.log("pos min: ", positionMin[0], positionMin[1], positionMin[2]);
+  tdl.log("pos scale: ", positionScale[0], positionScale[1], positionScale[2]);
+
+  var positions = new tdl.primitives.AttribBuffer(3, numVertices , 'Float32Array');
+  var normals = new tdl.primitives.AttribBuffer(3, numVertices , 'Int8Array');
+  var uvs = new tdl.primitives.AttribBuffer(2, numVertices , 'Uint8Array');
+  var indices = new tdl.primitives.AttribBuffer(3, numTriangles, 'Uint16Array');
+
+  for (var ii = 0; ii < numVertices; ++ii) {
+    var l = decoder.getUint16();
+    var h = decoder.getUint16();
+    positions.setElement(ii, [
+        (h >> 5) / 0x7FF,
+        (((h & 0x1F) << 5) | ((l >> 11) & 0x1f)) / 0x3FF,
+        (l & 0x7FF) / 0x7FF]);
+    if (ii < 10) {
+      var v = positions.getElement(ii);
+      tdl.log("p", ii,
+              positionMin[0] + positionScale[0] * v[0],
+              positionMin[1] + positionScale[1] * v[1],
+              positionMin[2] + positionScale[2] * v[2]);
+    }
+  }
+  for (var ii = 0; ii < numVertices; ++ii) {
+    normals.setElement(ii, [decoder.getInt8(), decoder.getInt8(), decoder.getInt8()]);
+    if (ii < 10) {
+      var v = normals.getElement(ii);
+      tdl.log("n", ii, v[0] / 0x7f, v[1] / 0x7f, v[2] / 0x7f);
+    }
+  }
+  if (numVertices % 2) {
+    tdl.log("eat one");
+    decoder.getUint8();
+  }
+  for (var ii = 0; ii < numVertices; ++ii) {
+    uvs.setElement(ii, [decoder.getUint8(), decoder.getUint8()]);
+  }
+  for (var ii = 0; ii < numTriangles; ++ii) {
+    indices.setElement(ii, [decoder.getUint16(), decoder.getUint16(), decoder.getUint16()]);
+    if (ii < 10) {
+      var v = indices.getElement(ii);
+      tdl.log("i", ii, v[0], v[1], v[2]);
+    }
+  }
+
+  var textures = {
+    diffuseSampler: tdl.textures.loadTexture('sometexture.png')};
+  var program = createProgramFromTags(
+      'sphereVertexShader',
+      'sphereFragmentShader');
+  var arrays = {
+    position: positions,
+    normal: normals,
+    texCoord: uvs,
+    indices: indices};
+
+  return {
+    model: new tdl.models.Model(program, arrays, textures),
+    positionMin: positionMin,
+    positionScale: positionScale
+  };
+}
+
+function compareUTF8ToBinary() {
+  tdl.io.loadTextFile("bytes16.utf8", function(b1, e) {
+    if (e) {
+      alert(e);
+    } else {
+      tdl.io.loadArrayBuffer("bytes16.bin", function(b2, e) {
+        if (e) {
+          alert(e);
+        } else {
+          var u = new UTF8Decoder(b1);
+          var b = new ArrayBufferDecoder(b2);
+          var c = 0;
+          for (var ii = 0; ii < b1.length; ++ii) {
+            var uv = u.getUint16();
+            var bv = b.getUint16();
+            if (uv != bv) {
+              tdl.log(ii, " ", uv.toString(16), " ", bv.toString(16));
+              ++c;
+              if (c > 100) {
+                break;
+              }
+            }
+          }
+        }
+      });
+    }
+  });
+}
+
+function initialize() {
+  math = tdl.math;
+  fast = tdl.fast;
+  canvas = document.getElementById("canvas");
+  g_fpsTimer = new tdl.fps.FPSTimer();
+
+  gl = tdl.webgl.setupWebGL(canvas);
+  if (!gl) {
+    return false;
+  }
+  if (g_debug) {
+    gl = tdl.webgl.makeDebugContext(gl, undefined, LogGLCall);
+  }
+
+  Log("--Setup Sphere---------------------------------------");
+  var sphere = setupSphere();
+  var info = {
+    model: sphere,
+    positionMin: [0,0,0],
+    positionScale: [1,1,1],
+  };
+  var models = [info, info, info, info, info, info];
+  g_info = models;
+
+  //compareUTF8ToBinary();
+
+  function utf8Loader(index, url, decoder) {
+    tdl.io.loadTextFile(url, function(buf, exception) {
+        if (exception) {
+          alert(exception);
+        } else {
+          models[index] = decoder(new UTF8Decoder(buf));
+        }
+      });
+  }
+
+  function binLoader(index, url, decoder) {
+    tdl.io.loadArrayBuffer(url, function(buf, exception) {
+        if (exception) {
+          alert(exception);
+        } else {
+          models[index] = decoder(new ArrayBufferDecoder(buf));
+        }
+      });
+  }
+
+  var loaders = [
+    { url: "bytes16.utf8",
+      loader: utf8Loader,
+      decoder: setup16BytePerVertexModel
+    },
+    { url: "bytes9.utf8",
+      loader: utf8Loader,
+      decoder: setup9BytePerVertexModel
+    },
+    { url: "bytes32.utf8",
+      loader: utf8Loader,
+      decoder: setup32BytePerVertexModel
+    },
+    { url: "bytes16.bin",
+      loader: binLoader,
+      decoder: setup16BytePerVertexModel
+    },
+    { url: "bytes9.bin",
+      loader: binLoader,
+      decoder: setup9BytePerVertexModel
+    },
+    { url: "bytes32.bin",
+      loader: binLoader,
+      decoder: setup32BytePerVertexModel
+    }
+  ];
+
+  for (var ll = 0; ll < loaders.length; ++ll) {
+    var loader = loaders[ll];
+    if (loader.loader) {
+      loader.loader(ll, loader.url, loader.decoder);
+    }
+  }
+
+  var then = 0.0;
+  var clock = 0.0;
+  var fpsElem = document.getElementById("fps");
+
+  // pre-allocate a bunch of arrays
+  var projection = new Float32Array(16);
+  var view = new Float32Array(16);
+  var world = new Float32Array(16);
+  var worldInverse = new Float32Array(16);
+  var worldInverseTranspose = new Float32Array(16);
+  var viewProjection = new Float32Array(16);
+  var worldViewProjection = new Float32Array(16);
+  var viewInverse = new Float32Array(16);
+  var viewProjectionInverse = new Float32Array(16);
+  var eyePosition = new Float32Array(3);
+  var target = new Float32Array(3);
+  var up = new Float32Array([0,1,0]);
+  var lightWorldPos = new Float32Array(3);
+  var v3t0 = new Float32Array(3);
+  var v3t1 = new Float32Array(3);
+  var v3t2 = new Float32Array(3);
+  var v3t3 = new Float32Array(3);
+  var m4t0 = new Float32Array(16);
+  var m4t1 = new Float32Array(16);
+  var m4t2 = new Float32Array(16);
+  var m4t3 = new Float32Array(16);
+  var zero4 = new Float32Array(4);
+  var one4 = new Float32Array([1,1,1,1]);
+
+  // Model uniforms.
+  var modelConst = {
+    viewInverse: viewInverse,
+    lightWorldPos: lightWorldPos,
+    specular: one4,
+    shininess: 50,
+    specularFactor: 0.2};
+  var modelPer = {
+    lightColor: new Float32Array([0.8, 0.9, 1, 1]),
+    world: world,
+    worldViewProjection: worldViewProjection,
+    worldInverse: worldInverse,
+    worldInverseTranspose: worldInverseTranspose};
+
+  var frameCount = 0;
+  var intervalId = setInterval(render, 1000.0 / 70.0);
+  function render() {
+    ++frameCount;
+    if (g_drawOnce) {
+      clearInterval(intervalId);
+    }
+    var now = (new Date()).getTime() * 0.001;
+    var elapsedTime;
+    if(then == 0.0) {
+      elapsedTime = 0.0;
+    } else {
+      elapsedTime = now - then;
+    }
+    then = now;
+
+    g_fpsTimer.update(elapsedTime);
+    fpsElem.innerHTML = g_fpsTimer.averageFPS;
+
+    clock += elapsedTime;
+    eyePosition[0] = Math.sin(clock * g_eyeSpeed) * g_eyeRadius;
+    eyePosition[1] = g_eyeHeight;
+    eyePosition[2] = Math.cos(clock * g_eyeSpeed) * g_eyeRadius;
+
+    var pWidth = canvas.clientWidth / 3;
+    var pHeight = canvas.clientHeight / 2;
+    fast.matrix4.perspective(
+        projection,
+        math.degToRad(60),
+        pWidth / pHeight,
+        1,
+        5000);
+    fast.matrix4.lookAt(
+        view,
+        eyePosition,
+        target,
+        up);
+    fast.matrix4.mul(viewProjection, view, projection);
+    fast.matrix4.inverse(viewInverse, view);
+    fast.matrix4.inverse(viewProjectionInverse, viewProjection);
+
+    fast.matrix4.getAxis(v3t0, viewInverse, 0); // x
+    fast.matrix4.getAxis(v3t1, viewInverse, 1); // y;
+    fast.matrix4.getAxis(v3t2, viewInverse, 2); // z;
+    fast.mulScalarVector(v3t0, 10, v3t0);
+    fast.mulScalarVector(v3t1, 10, v3t1);
+    fast.mulScalarVector(v3t2, 10, v3t2);
+    fast.addVector(lightWorldPos, eyePosition, v3t0);
+    fast.addVector(lightWorldPos, lightWorldPos, v3t1);
+    fast.addVector(lightWorldPos, lightWorldPos, v3t2);
+
+    gl.enable(gl.CULL_FACE);
+    gl.enable(gl.DEPTH_TEST);
+    gl.enable(gl.SCISSOR_TEST);
+
+    for (var ii = 0; ii < 6; ++ii) {
+      var vx = ii % 3;
+      var vy = Math.floor(ii / 3);
+      var vWidth = Math.floor(canvas.width / 3);
+      var vHeight = Math.floor(canvas.height / 2);
+      gl.viewport(vWidth * vx, vHeight * vy, vWidth, vHeight);
+      gl.scissor(vWidth * vx, vHeight * vy, vWidth - 1, vHeight - 1);
+      gl.colorMask(true, true, true, true);
+      gl.depthMask(true);
+      gl.clearColor(0,0,1,1);
+      gl.clearDepth(1);
+      gl.clear(gl.COLOR_BUFFER_BIT | gl.DEPTH_BUFFER_BIT | gl.STENCIL_BUFFER_BIT);
+
+  //      view: view,
+  //      projection: projection,
+  //      viewProjection: viewProjection,
+
+      Log("--Draw model---------------------------------------");
+      var lightColor = modelPer.lightColor;
+      var info = models[ii];
+      var model = info.model;
+      if (!model) {
+        continue;
+      }
+      modelConst.positionMin = info.positionMin;
+      modelConst.positionScale = info.positionScale;
+      model.drawPrep(modelConst);
+      fast.matrix4.rotationY(m4t0, clock * g_speed);
+      fast.matrix4.translation(m4t1, g_transOff);
+      fast.matrix4.mul(world, m4t1, m4t0);
+      fast.matrix4.mul(worldViewProjection, world, viewProjection);
+      fast.matrix4.inverse(worldInverse, world);
+      fast.matrix4.transpose(worldInverseTranspose, worldInverse);
+      model.draw(modelPer);
+    }
+
+    // Set the alpha to 255.
+    gl.disable(gl.SCISSOR_TEST);
+    gl.colorMask(false, false, false, true);
+    gl.clearColor(0,0,0,1);
+    gl.clear(gl.COLOR_BUFFER_BIT);
+
+    // turn off logging after 1 frame.
+    g_logGLCalls = false;
+  }
+  return true;
+}
+</script>
+</head>
+<body>
+<div class="fpsContainer">
+  <div class="fps">fps: <span id="fps"></div>
+</div>
+<div id="viewContainer">
+<table id="labels">
+<tr><td><div>16 bytes bin</div></td><td><div>9 bytes bin</div></td><td><div>32 bytes bin</div></td></tr>
+<tr><td><div>16 bytes utf8</div></td><td><div>9 bytes utf8</div></td><td><div>32 bytes utf8</div></td></tr>
+</table>
+<canvas id="canvas" width="1024" height="1024" style="width: 100%; height: 100%;"></canvas>
+</div>
+</body>
+<script id="sphereVertexShader" type="text/something-not-javascript">
+uniform mat4 worldViewProjection;
+uniform vec3 lightWorldPos;
+uniform mat4 world;
+uniform mat4 viewInverse;
+uniform mat4 worldInverseTranspose;
+uniform vec3 positionMin;
+uniform vec3 positionScale;
+attribute vec4 position;
+attribute vec3 normal;
+attribute vec2 texCoord;
+varying vec4 v_position;
+varying vec2 v_texCoord;
+varying vec3 v_normal;
+varying vec3 v_surfaceToLight;
+varying vec3 v_surfaceToView;
+void main() {
+  v_texCoord = texCoord;
+  vec4 pos = vec4(positionMin, 1) + position * vec4(positionScale, 1);
+  v_position = (worldViewProjection * pos);
+  v_normal = (worldInverseTranspose * vec4(normal, 0)).xyz;
+  v_surfaceToLight = lightWorldPos - (world * pos).xyz;
+  v_surfaceToView = (viewInverse[3] - (world * pos)).xyz;
+  gl_Position = v_position;
+}
+
+</script>
+<script id="sphereFragmentShader" type="text/something-not-javascript">
+#ifdef GL_ES
+precision highp float;
+#endif
+uniform vec4 lightColor;
+varying vec4 v_position;
+varying vec2 v_texCoord;
+varying vec3 v_normal;
+varying vec3 v_surfaceToLight;
+varying vec3 v_surfaceToView;
+
+uniform sampler2D diffuseSampler;
+uniform vec4 specular;
+uniform sampler2D bumpSampler;
+uniform float shininess;
+uniform float specularFactor;
+
+vec4 lit(float l ,float h, float m) {
+  return vec4(1.0,
+              max(l, 0.0),
+              (l > 0.0) ? pow(max(0.0, h), m) : 0.0,
+              1.0);
+}
+void main() {
+  vec4 diffuse = texture2D(diffuseSampler, v_texCoord);
+  vec3 normal = normalize(v_normal);
+  vec3 surfaceToLight = normalize(v_surfaceToLight);
+  vec3 surfaceToView = normalize(v_surfaceToView);
+  vec3 halfVector = normalize(surfaceToLight + surfaceToView);
+  vec4 litR = lit(dot(normal, surfaceToLight),
+                    dot(normal, halfVector), shininess);
+  gl_FragColor = vec4((
+  lightColor * (diffuse * litR.y
+                        + specular * litR.z * specularFactor)).rgb,
+      diffuse.a);
+}
+</script>
+</html>
+
+
+